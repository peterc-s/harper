use anyhow::{Context, Result, anyhow};
use base64::{prelude::BASE64_STANDARD_NO_PAD, Engine};
use chrono::{DateTime, Local};
<<<<<<< HEAD
use clap::{Parser, Subcommand, error::ErrorKind, CommandFactory};
use colored::Colorize;
=======
use clap::{Parser, Subcommand};
use hickory_resolver::proto::rr::RecordType;
use hickory_resolver::Resolver;
>>>>>>> 439188e0
use std::{
    cmp::Reverse,
    collections::HashMap,
    fs,
    io::{self, IsTerminal, Read},
<<<<<<< HEAD
    process::ExitCode,
=======
    process::exit,
>>>>>>> 439188e0
};
use tldextract::TldOption;
use serde_json::{self, error::Category};

mod ops;
<<<<<<< HEAD
use ops::{count_requests, count_schemes, count_urls, filter, search_for};

mod har;
use har::Har;
=======
use ops::{count_requests, count_schemes, count_urls, filter, list_domains, search_for};
use tldextract::TldOption;
>>>>>>> 439188e0

#[derive(Parser, Debug)]
#[command(version, about = "Command line HAR analyser.", long_about = None)]
struct Args {
    #[arg(short, long, help = "Filters out requests after the time.", default_value = None, global = true)]
    before: Option<DateTime<Local>>,

    #[arg(short, long, help = "Filters out requests before the time.", default_value = None, global = true)]
    after: Option<DateTime<Local>>,

    #[clap(subcommand)]
    command: Commands,

    /// Input HAR file (use '-' for stdin).
    #[arg(default_value = "-")]
    file: String,
}

#[derive(Subcommand, Debug)]
enum Commands {
    /// Count number of times a request is sent to a URL.
    CountUrls(CountUrlArgs),

    /// Count number of each scheme in the HAR.
    CountSchemes,

    /// Count the number of requests made.
    CountRequests,

    /// Search for a specific string.
    SearchFor(SearchForArgs),

    /// Return the contents of the HAR.
    Output,

    /// Check if urls are using DNSSEC
    DNSSECAudit,
}

#[derive(Debug, clap::Args)]
struct CountUrlArgs {
    #[arg(short, long, help="Method used for sorting, sorting is done at each level of the domain tree.", default_value = SortBy::Frequency.as_ref())]
    sort: SortBy,

    #[arg(
        short,
        long,
        help = "Merge the tld and the sld, i.e. merge example and .com"
    )]
    merge_tld: bool,
}

#[derive(Debug, Clone, clap::ValueEnum)]
enum SortBy {
    /// Sort alphanumerically at each level.
    Alpha,

    /// Sort by frequency at each level.
    Frequency,
}

impl AsRef<str> for SortBy {
    fn as_ref(&self) -> &str {
        match self {
            SortBy::Frequency => "frequency",
            SortBy::Alpha => "alpha",
        }
    }
}

#[derive(Debug, clap::Args)]
struct SearchForArgs {
    /// The string to search for.
    string: String,
}

fn main() -> ExitCode {
    env_logger::init();

    if let Err(e) = run() {
        eprintln!("{}: {:#}", "Error".red().bold(), e);
        return ExitCode::FAILURE;
    }
    ExitCode::SUCCESS
}

#[allow(unreachable_code)]
fn read_input(file_path: &String) -> Result<String> {
    fs::read_to_string(file_path)
        .with_context(|| format!("Failed to read file: {}", file_path))
}

fn parse_har(input: &str) -> Result<Har> {
    // parse the file
    serde_json::from_str(input).map_err(|e| {
        // on error, get 1-based line and column number of error
        let line = e.line();
        let column = e.column();

        // get error string and class
        let err_str = e.to_string();
        let error_class = e.classify();

        // get surrounding lines of context
        let lines: Vec<&str> = input.lines().collect();
        let line_index = line.saturating_sub(1);
        let start = line_index.saturating_sub(5);
        let end = (line_index + 5).min(lines.len());
        let context_lines = lines.get(start..end).unwrap_or_default();
        let error_line_in_context = line_index.saturating_sub(start);


        let mut context_str = String::new();
        for (i, line) in context_lines.iter().enumerate() {
            // add source
            context_str.push_str(line);
            context_str.push('\n');
            
            // add line pointer
            if i == error_line_in_context {
                let pointer = format!(
                    "{}{}",
                    " ".repeat(column.saturating_sub(1)),
                    "^-- Error occurred here".purple().bold()
                );
                context_str.push_str(&pointer);
                context_str.push('\n');
            }
        }

        // cleanup trailing newline
        if context_str.ends_with('\n') {
            context_str.pop();
        }

        // create error message based off error class
        let error_msg = match error_class {
            Category::Syntax => format!(
                "{}: {}",
                "JSON syntax error".red().bold(),
                err_str.split(" at ").next().unwrap_or(&err_str)
            ),
            Category::Eof => "Unexpected end of JSON input".red().bold().to_string(),
            Category::Data => {
                if let Some(field) = err_str.strip_prefix("missing field `")
                    .and_then(|s| s.split('`').next())
                {
                    format!("{}: `{}`", "Missing required field".red().bold(), field)
                } else {
                    format!("{}: {}", "Data validation error".red().bold(), err_str)
                }
            }
            _ => format!("{}: {}", "JSON parsing error".red().bold(), err_str),
        };

        anyhow!(
            "HAR validation failed at line {line}:{column}\n\
             {}\n\
             {}:\n{}\n",
            error_msg,
            "Context".yellow().bold(),
            context_str
        )
    }).context("Failed to parse HAR file")
}

fn run() -> Result<()> {
    let args = Args::parse();

    let contents = match args.file {
        stdin if stdin == "-" => {
            let mut stdin = io::stdin();
            if stdin.is_terminal() {
                #[allow(unreachable_code)]
                return Err(Args::command()
                    .error(
                        ErrorKind::MissingRequiredArgument,
                        "Missing required argument: either provide a file or pipe input."
                    )
                    .exit());
            }
            
            let mut contents = String::new();
            stdin.read_to_string(&mut contents)?;
            contents
        },
        file => read_input(&file)?,
    };

    let mut parsed = parse_har(&contents)?;

    if let Some(dt) = args.before {
        filter::filter_by_time(&mut parsed, dt, false);
    }

    if let Some(dt) = args.after {
        filter::filter_by_time(&mut parsed, dt, true);
    }

    match args.command {
        Commands::CountUrls(count_args) => {
            let tld_extractor = TldOption::default()
                .cache_path(".tld_cache")
                .private_domains(false)
                .update_local(false)
                .naive_mode(false)
                .build();

            let mut domain_tree = count_urls::DomainNode::default();
            count_urls::build_domain_tree(
                &parsed,
                &mut domain_tree,
                &tld_extractor,
                count_args.merge_tld,
            );

            match count_args.sort {
                SortBy::Alpha => {
                    count_urls::print_tree(&domain_tree, &mut |(name, _)| name.to_string());
                }
                SortBy::Frequency => {
                    count_urls::print_tree(&domain_tree, &mut |(_, node)| Reverse(node.count));
                }
            }
        }

        Commands::CountSchemes => {
            let mut counts = HashMap::new();
            count_schemes::get_counts(&parsed, &mut counts);

            let mut counts_vec: Vec<(&String, &usize)> = counts.iter().collect();
            counts_vec.sort_by_key(|a| Reverse(a.1));

            for (scheme, count) in counts_vec {
                println!("{}: {}", scheme, count);
            }
        }

        Commands::CountRequests => {
            let count = count_requests::get_counts(&parsed);

            println!("Found {} requests.", count);
        }

        Commands::SearchFor(search_args) => {
            let matches = search_for::search_for(&parsed, &search_args.string);
            for result in matches {
                println!("Found in request {}:", result.request_num);
                println!(
                    "Time: {}\nURL: {}\nMethod: {}\nIn fields: {:?}\n",
                    result.time, result.url, result.method, result.in_fields
                );
            }

            let b64_search_string = BASE64_STANDARD_NO_PAD.encode(&search_args.string);
            let matches_b64 = search_for::search_for(&parsed, &b64_search_string);
            for result in matches_b64 {
                println!("Found base64 encoded in request {}:", result.request_num);
                println!(
                    "Time: {}\nURL: {}\nMethod: {}\nIn fields: {:?}\n",
                    result.time, result.url, result.method, result.in_fields
                );
            }
        }

        Commands::Output => {
            println!("{}", json::stringify_pretty(json::parse(&contents)?, 4));
        }

        Commands::DNSSECAudit => {
            let mut domains: Vec<String> = list_domains::list_domains(&parsed);
            domains.sort_by_key(|x| x.chars().rev().collect::<String>());

            let resolver = Resolver::default().unwrap();

            for domain in domains {
                let resp = resolver.lookup(domain.clone() + ".", RecordType::ANY);
                let Ok(resp) = resp else {
                    println!("{}: DNS Lookup Failed", domain);
                    continue;
                };

                let mut sig_found = false;

                for record in resp.records() {
                    sig_found |= record.record_type() == RecordType::RRSIG;
                }

                if sig_found {
                    println!("DNSSEC Signature found for {}", domain)
                } else {
                    println!("{} Doesn't seem to use DNSSEC", domain)
                }
            }
        }
    }

    Ok(())
}<|MERGE_RESOLUTION|>--- conflicted
+++ resolved
@@ -1,38 +1,25 @@
 use anyhow::{Context, Result, anyhow};
 use base64::{prelude::BASE64_STANDARD_NO_PAD, Engine};
 use chrono::{DateTime, Local};
-<<<<<<< HEAD
 use clap::{Parser, Subcommand, error::ErrorKind, CommandFactory};
 use colored::Colorize;
-=======
-use clap::{Parser, Subcommand};
 use hickory_resolver::proto::rr::RecordType;
 use hickory_resolver::Resolver;
->>>>>>> 439188e0
 use std::{
     cmp::Reverse,
     collections::HashMap,
     fs,
     io::{self, IsTerminal, Read},
-<<<<<<< HEAD
     process::ExitCode,
-=======
-    process::exit,
->>>>>>> 439188e0
 };
 use tldextract::TldOption;
 use serde_json::{self, error::Category};
 
 mod ops;
-<<<<<<< HEAD
-use ops::{count_requests, count_schemes, count_urls, filter, search_for};
+use ops::{count_requests, count_schemes, count_urls, filter, list_domains, search_for};
 
 mod har;
 use har::Har;
-=======
-use ops::{count_requests, count_schemes, count_urls, filter, list_domains, search_for};
-use tldextract::TldOption;
->>>>>>> 439188e0
 
 #[derive(Parser, Debug)]
 #[command(version, about = "Command line HAR analyser.", long_about = None)]
