--- conflicted
+++ resolved
@@ -24,21 +24,7 @@
                 }
             };
 
-<<<<<<< HEAD
-                // continue recursively parsing
-                get_counts(val, counts);
-            }
-        }
-        JsonValue::Array(arr) => {
-            for item in arr {
-                // recursively parse each value in the array
-                get_counts(item, counts);
-            }
-        }
-        _ => {}
-=======
             *counts.entry(count_key).or_insert(0) += 1;
         }
->>>>>>> 0d3184bb
     }
 }